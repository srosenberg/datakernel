/*
 * Copyright (C) 2015 SoftIndex LLC.
 *
 * Licensed under the Apache License, Version 2.0 (the "License");
 * you may not use this file except in compliance with the License.
 * You may obtain a copy of the License at
 *
 * http://www.apache.org/licenses/LICENSE-2.0
 *
 * Unless required by applicable law or agreed to in writing, software
 * distributed under the License is distributed on an "AS IS" BASIS,
 * WITHOUT WARRANTIES OR CONDITIONS OF ANY KIND, either express or implied.
 * See the License for the specific language governing permissions and
 * limitations under the License.
 */

package io.datakernel.rpc.client;

import io.datakernel.async.CompletionCallback;
import io.datakernel.async.ResultCallback;
import io.datakernel.async.ResultCallbackFuture;
import io.datakernel.eventloop.ConnectCallback;
import io.datakernel.eventloop.NioEventloop;
import io.datakernel.eventloop.NioService;
import io.datakernel.net.SocketSettings;
import io.datakernel.rpc.client.RpcClientConnection.StatusListener;
<<<<<<< HEAD
import io.datakernel.rpc.client.jmx.RpcJmxClient;
import io.datakernel.rpc.client.jmx.RpcJmxClientConnection;
import io.datakernel.rpc.client.jmx.RpcJmxConnectsStatsSet;
import io.datakernel.rpc.client.jmx.RpcJmxRequestsStatsSet;
import io.datakernel.rpc.client.sender.RpcNoSenderException;
import io.datakernel.rpc.client.sender.RpcSender;
import io.datakernel.rpc.client.sender.RpcStrategy;
import io.datakernel.rpc.protocol.*;
import io.datakernel.util.Stopwatch;
=======
import io.datakernel.rpc.client.sender.RpcNoSenderException;
import io.datakernel.rpc.client.sender.RpcSender;
import io.datakernel.rpc.client.sender.RpcStrategy;
import io.datakernel.rpc.protocol.RpcProtocolFactory;
import io.datakernel.rpc.protocol.RpcSerializer;
>>>>>>> 020d62e9
import org.slf4j.Logger;
import org.slf4j.LoggerFactory;

import java.net.InetSocketAddress;
import java.nio.channels.SocketChannel;
import java.util.ArrayList;
import java.util.HashMap;
import java.util.List;
import java.util.Map;
import java.util.concurrent.BlockingQueue;
import java.util.concurrent.Callable;
import java.util.concurrent.ExecutionException;
import java.util.concurrent.TimeUnit;

import static io.datakernel.async.AsyncCallbacks.postCompletion;
import static io.datakernel.async.AsyncCallbacks.postException;
import static io.datakernel.rpc.protocol.stream.RpcStreamProtocolFactory.streamProtocol;
import static io.datakernel.util.Preconditions.checkNotNull;
import static io.datakernel.util.Preconditions.checkState;

public final class RpcClient implements NioService, RpcJmxClient {
	public static final SocketSettings DEFAULT_SOCKET_SETTINGS = new SocketSettings().tcpNoDelay(true);
	public static final int DEFAULT_CONNECT_TIMEOUT = 10 * 1000;
	public static final int DEFAULT_RECONNECT_INTERVAL = 1 * 1000;

	private Logger logger = LoggerFactory.getLogger(RpcClient.class);

	private final NioEventloop eventloop;
	private RpcStrategy strategy;
	private List<InetSocketAddress> addresses;
	private final Map<InetSocketAddress, RpcClientConnection> connections = new HashMap<>();
	private RpcProtocolFactory protocolFactory = streamProtocol();
	private final RpcSerializer serializer;
	private SocketSettings socketSettings = DEFAULT_SOCKET_SETTINGS;
	private int connectTimeoutMillis = DEFAULT_CONNECT_TIMEOUT;
	private int reconnectIntervalMillis = DEFAULT_RECONNECT_INTERVAL;

	private RpcSender requestSender;

	private CompletionCallback startCallback;
	private boolean running;

	// JMX
	private static final double DEFAULT_SMOOTING_WINDOW = 10.0;    // 10 seconds
	private static final double DEFAULT_SMOOTHING_PRECISION = 0.1; // 0.1 second

	private boolean monitoring;

	private double smoothingWindow = DEFAULT_SMOOTING_WINDOW;
	private double smoothingPrecision = DEFAULT_SMOOTHING_PRECISION;

	private final RpcJmxRequestsStatsSet generalRequestsStats;
	private final RpcJmxConnectsStatsSet generalConnectsStats;
	private final Map<Class<?>, RpcJmxRequestsStatsSet> requestStatsPerClass;
	private final Map<InetSocketAddress, RpcJmxConnectsStatsSet> connectsStatsPerAddress;

	private final RpcClientConnectionPool pool = new RpcClientConnectionPool() {
		@Override
		public RpcClientConnection get(InetSocketAddress address) {
			return connections.get(address);
		}
	};

	private RpcClient(NioEventloop eventloop, RpcSerializer serializer) {
		this.eventloop = eventloop;
		this.serializer = serializer;
<<<<<<< HEAD

		// JMX
		this.generalRequestsStats = new RpcJmxRequestsStatsSet(smoothingWindow, smoothingPrecision, eventloop);
		this.generalConnectsStats = new RpcJmxConnectsStatsSet(smoothingWindow, smoothingPrecision, eventloop);
		this.requestStatsPerClass = new HashMap<>();
		this.connectsStatsPerAddress = new HashMap<>(); // TODO(vmykhalko): properly initialize this map with addresses, and add new addresses when needed
=======
>>>>>>> 020d62e9
	}

	public static RpcClient create(final NioEventloop eventloop, final RpcSerializer serializerFactory) {
		return new RpcClient(eventloop, serializerFactory);
	}

	public RpcClient strategy(RpcStrategy requestSendingStrategy) {
<<<<<<< HEAD
		checkState(this.strategy == null, "Strategy is already set");

=======
>>>>>>> 020d62e9
		this.strategy = requestSendingStrategy;
		this.addresses = new ArrayList<>(requestSendingStrategy.getAddresses());

		// jmx
		for (InetSocketAddress address : this.addresses) {
			if (!connectsStatsPerAddress.containsKey(address)) {
				connectsStatsPerAddress.put(address,
						new RpcJmxConnectsStatsSet(smoothingWindow, smoothingPrecision, eventloop));
			}
		}

		return this;
	}

	public RpcClient protocol(RpcProtocolFactory protocolFactory) {
		this.protocolFactory = protocolFactory;
		return this;
	}

	public RpcClient socketSettings(SocketSettings socketSettings) {
		this.socketSettings = checkNotNull(socketSettings);
		return this;
	}

	public SocketSettings getSocketSettings() {
		return socketSettings;
	}

	public RpcClient logger(Logger logger) {
		this.logger = checkNotNull(logger);
		return this;
	}

	public RpcClient connectTimeoutMillis(int connectTimeoutMillis) {
		this.connectTimeoutMillis = connectTimeoutMillis;
		return this;
	}

	public RpcClient reconnectIntervalMillis(int reconnectIntervalMillis) {
		this.reconnectIntervalMillis = reconnectIntervalMillis;
		return this;
	}

	@Override
	public NioEventloop getNioEventloop() {
		return eventloop;
	}

	@Override
	public void start(CompletionCallback callback) {
		checkState(eventloop.inEventloopThread());
		checkNotNull(callback);
		checkState(!running);
		running = true;
		startCallback = callback;
		if (connectTimeoutMillis != 0) {
			eventloop.scheduleBackground(eventloop.currentTimeMillis() + connectTimeoutMillis, new Runnable() {
				@Override
				public void run() {
					if (running && startCallback != null) {
						String errorMsg = String.format("Some of the required servers did not respond within %.1f sec",
								connectTimeoutMillis / 1000.0);
						postException(eventloop, startCallback, new InterruptedException(errorMsg));
						running = false;
						startCallback = null;
					}
				}
			});
		}

		for (InetSocketAddress address : addresses) {
			connect(address);
		}
	}

	public void stop() {
		checkState(eventloop.inEventloopThread());
		checkState(running);
		running = false;
		if (startCallback != null) {
			postException(eventloop, startCallback, new InterruptedException("Start aborted"));
			startCallback = null;
		}
		closeConnections();
	}

	@Override
	public void stop(final CompletionCallback callback) {
		checkNotNull(callback);
		stop();
		callback.onComplete();
	}

	private void connect(final InetSocketAddress address) {
		if (!running) {
			return;
		}

		logger.info("Connecting {}", address);
		eventloop.connect(address, socketSettings, new ConnectCallback() {
			@Override
			public void onConnect(SocketChannel socketChannel) {
				StatusListener statusListener = new StatusListener() {
					@Override
					public void onOpen(RpcClientConnection connection) {
						addConnection(address, connection);
					}

					@Override
					public void onClosed() {
						logger.info("Connection to {} closed", address);
						removeConnection(address);

						// jmx
						generalConnectsStats.getClosedConnects().recordEvent();
						connectsStatsPerAddress.get(address).getClosedConnects().recordEvent();

						connect(address);
					}
				};
				RpcClientConnection connection = new RpcClientConnectionImpl(eventloop, socketChannel,
						serializer.createSerializer(), protocolFactory, statusListener);
				connection.getSocketConnection().register();

				// jmx
				generalConnectsStats.getSuccessfulConnects().recordEvent();
				connectsStatsPerAddress.get(address).getSuccessfulConnects().recordEvent();

				logger.info("Connection to {} established", address);
				if (startCallback != null) {
					postCompletion(eventloop, startCallback);
					startCallback = null;
				}
			}

			@Override
			public void onException(Exception exception) {
				//jmx
				generalConnectsStats.getFailedConnects().recordEvent();
				connectsStatsPerAddress.get(address).getFailedConnects().recordEvent();

				if (running) {
					if (logger.isWarnEnabled()) {
						logger.warn("Connection failed, reconnecting to {}: {}", address, exception.toString());
					}
					eventloop.scheduleBackground(eventloop.currentTimeMillis() + reconnectIntervalMillis, new Runnable() {
						@Override
						public void run() {
							if (running) {
								connect(address);
							}
						}
					});
				}
			}
		});
	}

	private void addConnection(InetSocketAddress address, RpcClientConnection connection) {
		connections.put(address, connection);

		// jmx
		if (isMonitoring()) {
			if (connection instanceof RpcJmxClientConnection)
				((RpcJmxClientConnection) connection).startMonitoring();
		}
<<<<<<< HEAD

=======
>>>>>>> 020d62e9
		RpcSender sender = strategy.createSender(pool);
		requestSender = sender != null ? sender : new Sender();
	}

	private void removeConnection(InetSocketAddress address) {
		connections.remove(address);
		RpcSender sender = strategy.createSender(pool);
		requestSender = sender != null ? sender : new Sender();
	}

	private void closeConnections() {
		for (RpcClientConnection connection : new ArrayList<>(connections.values())) {
			connection.close();
		}
	}

	public <T> void sendRequest(Object request, int timeout, ResultCallback<T> callback) {
		ResultCallback<T> requestCallback = callback;

		// jmx
		generalRequestsStats.getTotalRequests().recordEvent();
		if (isMonitoring()) {
			Class<?> requestClass = request.getClass();
			ensureRequestStatsSetPerClass(requestClass).getTotalRequests().recordEvent();
			requestCallback = new JmxMonitoringResultCallback<>(requestClass, callback);
		}

		requestSender.sendRequest(request, timeout, requestCallback);

	}

	public <T> ResultCallbackFuture<T> sendRequestFuture(final Object request, final int timeout) {
		final ResultCallbackFuture<T> future = new ResultCallbackFuture<>();
		eventloop.postConcurrently(new Runnable() {
			@Override
			public void run() {
				sendRequest(request, timeout, future);
			}
		});
		return future;
	}

	// visible for testing
	public RpcSender getRequestSender() {
		return requestSender;
	}

	static final class Sender implements RpcSender {
		@SuppressWarnings("ThrowableInstanceNeverThrown")
		private static final RpcNoSenderException NO_SENDER_AVAILABLE_EXCEPTION
				= new RpcNoSenderException("No senders available");

		@Override
		public <I, O> void sendRequest(I request, int timeout, ResultCallback<O> callback) {
			callback.onException(NO_SENDER_AVAILABLE_EXCEPTION);
		}
	}

	// JMX
<<<<<<< HEAD
=======
	public void registerMBean(MBeanServer mbeanServer, String domain, String serviceName, String clientName) {
		MBeanUtils.register(mbeanServer, MBeanFormat.name(domain, serviceName, clientName + "." + RpcClient.class.getSimpleName()), this);
	}

	public void unregisterMBean(MBeanServer mbeanServer, String domain, String serviceName, String clientName) {
		MBeanUtils.unregisterIfExists(mbeanServer, MBeanFormat.name(domain, serviceName, clientName + "." + RpcClient.class.getSimpleName()));
	}
>>>>>>> 020d62e9

	/**
	 * Thread-safe operation
	 */
	@Override
	public void startMonitoring() {
		eventloop.postConcurrently(new Runnable() {
			@Override
			public void run() {
				RpcClient.this.monitoring = true;
				for (InetSocketAddress address : addresses) {
					RpcClientConnection connection = pool.get(address);
					if (connection != null && connection instanceof RpcJmxClientConnection) {
						((RpcJmxClientConnection) (connection)).startMonitoring();
					}
				}
			}
		});
	}

	/**
	 * Thread-safe operation
	 */
	@Override
	public void stopMonitoring() {
		eventloop.postConcurrently(new Runnable() {
			@Override
			public void run() {
				RpcClient.this.monitoring = false;
				for (InetSocketAddress address : addresses) {
					RpcClientConnection connection = pool.get(address);
					if (connection != null && connection instanceof RpcJmxClientConnection) {
						((RpcJmxClientConnection) (connection)).stopMonitoring();
					}
				}
			}
		});
	}

	private boolean isMonitoring() {
		return monitoring;
	}

	/**
	 * Thread-safe operation
	 */
	@Override
	public void reset() {
		eventloop.postConcurrently(new Runnable() {
			@Override
			public void run() {
				resetStats(smoothingWindow, smoothingPrecision);
			}
		});
	}

	/**
	 * Thread-safe operation
	 */
	@Override
	public void reset(final double smoothingWindow, final double smoothingPrecision) {
		eventloop.postConcurrently(new Runnable() {
			@Override
			public void run() {
				RpcClient.this.smoothingWindow = smoothingWindow;
				RpcClient.this.smoothingPrecision = smoothingPrecision;
				resetStats(smoothingWindow, smoothingPrecision);
			}
		});
	}

	private void resetStats(double smoothingWindow, double smoothingPrecision) {
		generalRequestsStats.reset(smoothingWindow, smoothingPrecision);
		for (InetSocketAddress address : connectsStatsPerAddress.keySet()) {
			connectsStatsPerAddress.get(address).reset(smoothingWindow, smoothingPrecision);
		}
		for (Class<?> requestClass : requestStatsPerClass.keySet()) {
			requestStatsPerClass.get(requestClass).reset(smoothingWindow, smoothingPrecision);
		}
		for (InetSocketAddress address : addresses) {
			RpcClientConnection connection = pool.get(address);
			if (connection != null && connection instanceof RpcJmxClientConnection) {
				((RpcJmxClientConnection) (connection)).reset(smoothingWindow, smoothingPrecision);
			}
		}
	}

	/**
	 * Thread-safe operation
	 */
	@Override
	public RpcJmxRequestsStatsSet getGeneralRequestsStats() {
		try {
			return eventloop.postConcurrently(new Callable<RpcJmxRequestsStatsSet>() {
				@Override
				public RpcJmxRequestsStatsSet call() throws Exception {
					return generalRequestsStats;
				}
			}).get();
		} catch (InterruptedException | ExecutionException e) {
			throw new RuntimeException(e);
		}
	}

	/**
	 * Thread-safe operation
	 */
	@Override
	public Map<Class<?>, RpcJmxRequestsStatsSet> getRequestsStatsPerClass() {
		try {
			return eventloop.postConcurrently(new Callable<Map<Class<?>, RpcJmxRequestsStatsSet>>() {
				@Override
				public Map<Class<?>, RpcJmxRequestsStatsSet> call() throws Exception {
					return requestStatsPerClass;
				}
			}).get();
		} catch (InterruptedException | ExecutionException e) {
			throw new RuntimeException(e);
		}
	}

	/**
	 * Thread-safe operation
	 */
	@Override
	public Map<InetSocketAddress, RpcJmxConnectsStatsSet> getConnectsStatsPerAddress() {
		try {
			return eventloop.postConcurrently(new Callable<Map<InetSocketAddress, RpcJmxConnectsStatsSet>>() {
				@Override
				public Map<InetSocketAddress, RpcJmxConnectsStatsSet> call() throws Exception {
					return connectsStatsPerAddress;
				}
			}).get();
		} catch (InterruptedException | ExecutionException e) {
			throw new RuntimeException(e);
		}
	}

	/**
	 * Thread-safe operation
	 */
	@Override
	public Map<InetSocketAddress, RpcJmxRequestsStatsSet> getRequestStatsPerAddress() {
		try {
			return eventloop.postConcurrently(new Callable<Map<InetSocketAddress, RpcJmxRequestsStatsSet>>() {
				@Override
				public Map<InetSocketAddress, RpcJmxRequestsStatsSet> call() throws Exception {
					Map<InetSocketAddress, RpcJmxRequestsStatsSet> requestStatsPerAddress = new HashMap<>();
					for (InetSocketAddress address : addresses) {
						RpcClientConnection connection = pool.get(address);
						if (connection != null && connection instanceof RpcJmxClientConnection) {
							RpcJmxRequestsStatsSet stats = ((RpcJmxClientConnection) (connection)).getRequestStats();
							requestStatsPerAddress.put(address, stats);
						}
					}
					return requestStatsPerAddress;
				}
			}).get();
		} catch (InterruptedException | ExecutionException e) {
			throw new RuntimeException(e);
		}
	}

	/**
	 * Thread-safe operation
	 */
	@Override
	public int getActiveConnectionsCount() {
		try {
			return eventloop.postConcurrently(new Callable<Integer>() {
				@Override
				public Integer call() throws Exception {
					int activeConnectionsCount = 0;
					for (InetSocketAddress address : addresses) {
						RpcClientConnection connection = pool.get(address);
						if (connection != null) {
							++activeConnectionsCount;
						}
					}
					return activeConnectionsCount;
				}
			}).get();
		} catch (InterruptedException | ExecutionException e) {
			throw new RuntimeException(e);
		}
	}

	/**
	 * Thread-safe operation
	 */
	@Override
	public List<InetSocketAddress> getAddresses() {
		try {
			return eventloop.postConcurrently(new Callable<List<InetSocketAddress>>() {
				@Override
				public List<InetSocketAddress> call() throws Exception {
					return new ArrayList<>(addresses);
				}
			}).get();
		} catch (InterruptedException | ExecutionException e) {
			throw new RuntimeException(e);
		}
	}

	private RpcJmxRequestsStatsSet ensureRequestStatsSetPerClass(Class<?> requestClass) {
		if (!requestStatsPerClass.containsKey(requestClass)) {
			requestStatsPerClass.put(requestClass,
					new RpcJmxRequestsStatsSet(smoothingWindow, smoothingPrecision, eventloop));
		}
		return requestStatsPerClass.get(requestClass);
	}

	private final class JmxMonitoringResultCallback<T> implements ResultCallback<T> {

		private Stopwatch stopwatch;
		private final Class<?> requestClass;
		private final ResultCallback<T> callback;

		public JmxMonitoringResultCallback(Class<?> requestClass, ResultCallback<T> callback) {
			this.stopwatch = Stopwatch.createStarted();
			this.requestClass = requestClass;
			this.callback = callback;
		}

		@Override
		public void onResult(T result) {
			if (isMonitoring()) {
				generalRequestsStats.getSuccessfulRequests().recordEvent();
				ensureRequestStatsSetPerClass(requestClass).getSuccessfulRequests().recordEvent();
				updateResponseTime(requestClass, timeElapsed());
			}
			callback.onResult(result);
		}

		@Override
		public void onException(Exception exception) {
			if (isMonitoring()) {
				if (exception instanceof RpcTimeoutException) {
					generalRequestsStats.getExpiredRequests().recordEvent();
					ensureRequestStatsSetPerClass(requestClass).getExpiredRequests().recordEvent();
				} else if (exception instanceof RpcOverloadException) {
					generalRequestsStats.getRejectedRequests().recordEvent();
					ensureRequestStatsSetPerClass(requestClass).getRejectedRequests().recordEvent();
				} else if (exception instanceof RpcRemoteException) {
					generalRequestsStats.getFailedRequests().recordEvent();
					ensureRequestStatsSetPerClass(requestClass).getFailedRequests().recordEvent();
					updateResponseTime(requestClass, timeElapsed());

					long timestamp = eventloop.currentTimeMillis();
					// TODO(vmykhalko): maybe there should be something more informative instead of null (as causedObject)?
					generalRequestsStats.getLastServerExceptionCounter().update(exception, null, timestamp);
					ensureRequestStatsSetPerClass(requestClass)
							.getLastServerExceptionCounter().update(exception, null, timestamp);
				}
			}
			callback.onException(exception);
		}

		private void updateResponseTime(Class<?> requestClass, int responseTime) {
			generalRequestsStats.getResponseTimeStats().recordValue(responseTime);
			ensureRequestStatsSetPerClass(requestClass).getResponseTimeStats().recordValue(responseTime);
		}

		private int timeElapsed() {
			return (int) (stopwatch.elapsed(TimeUnit.MILLISECONDS));
		}
	}
}<|MERGE_RESOLUTION|>--- conflicted
+++ resolved
@@ -24,7 +24,6 @@
 import io.datakernel.eventloop.NioService;
 import io.datakernel.net.SocketSettings;
 import io.datakernel.rpc.client.RpcClientConnection.StatusListener;
-<<<<<<< HEAD
 import io.datakernel.rpc.client.jmx.RpcJmxClient;
 import io.datakernel.rpc.client.jmx.RpcJmxClientConnection;
 import io.datakernel.rpc.client.jmx.RpcJmxConnectsStatsSet;
@@ -34,13 +33,6 @@
 import io.datakernel.rpc.client.sender.RpcStrategy;
 import io.datakernel.rpc.protocol.*;
 import io.datakernel.util.Stopwatch;
-=======
-import io.datakernel.rpc.client.sender.RpcNoSenderException;
-import io.datakernel.rpc.client.sender.RpcSender;
-import io.datakernel.rpc.client.sender.RpcStrategy;
-import io.datakernel.rpc.protocol.RpcProtocolFactory;
-import io.datakernel.rpc.protocol.RpcSerializer;
->>>>>>> 020d62e9
 import org.slf4j.Logger;
 import org.slf4j.LoggerFactory;
 
@@ -107,15 +99,12 @@
 	private RpcClient(NioEventloop eventloop, RpcSerializer serializer) {
 		this.eventloop = eventloop;
 		this.serializer = serializer;
-<<<<<<< HEAD
 
 		// JMX
 		this.generalRequestsStats = new RpcJmxRequestsStatsSet(smoothingWindow, smoothingPrecision, eventloop);
 		this.generalConnectsStats = new RpcJmxConnectsStatsSet(smoothingWindow, smoothingPrecision, eventloop);
 		this.requestStatsPerClass = new HashMap<>();
 		this.connectsStatsPerAddress = new HashMap<>(); // TODO(vmykhalko): properly initialize this map with addresses, and add new addresses when needed
-=======
->>>>>>> 020d62e9
 	}
 
 	public static RpcClient create(final NioEventloop eventloop, final RpcSerializer serializerFactory) {
@@ -123,11 +112,8 @@
 	}
 
 	public RpcClient strategy(RpcStrategy requestSendingStrategy) {
-<<<<<<< HEAD
 		checkState(this.strategy == null, "Strategy is already set");
 
-=======
->>>>>>> 020d62e9
 		this.strategy = requestSendingStrategy;
 		this.addresses = new ArrayList<>(requestSendingStrategy.getAddresses());
 
@@ -294,10 +280,6 @@
 			if (connection instanceof RpcJmxClientConnection)
 				((RpcJmxClientConnection) connection).startMonitoring();
 		}
-<<<<<<< HEAD
-
-=======
->>>>>>> 020d62e9
 		RpcSender sender = strategy.createSender(pool);
 		requestSender = sender != null ? sender : new Sender();
 	}
@@ -357,16 +339,6 @@
 	}
 
 	// JMX
-<<<<<<< HEAD
-=======
-	public void registerMBean(MBeanServer mbeanServer, String domain, String serviceName, String clientName) {
-		MBeanUtils.register(mbeanServer, MBeanFormat.name(domain, serviceName, clientName + "." + RpcClient.class.getSimpleName()), this);
-	}
-
-	public void unregisterMBean(MBeanServer mbeanServer, String domain, String serviceName, String clientName) {
-		MBeanUtils.unregisterIfExists(mbeanServer, MBeanFormat.name(domain, serviceName, clientName + "." + RpcClient.class.getSimpleName()));
-	}
->>>>>>> 020d62e9
 
 	/**
 	 * Thread-safe operation
