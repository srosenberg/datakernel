--- conflicted
+++ resolved
@@ -70,7 +70,6 @@
 			throw Throwables.propagate(e);
 		}
 
-<<<<<<< HEAD
 		GsonSubclassesAdapter<Object> gsonSubclassesAdapter = GsonSubclassesAdapter.create()
 				.withSubclassField("nodeType")
 				.withSubclass("Download", NodeDownload.class)
@@ -83,25 +82,9 @@
 				.withSubclass("Reduce", NodeReduce.class)
 				.withSubclass("ReduceSimple", NodeReduceSimple.class)
 				.withSubclass("Join", NodeJoin.class)
+				.withSubclass("Union", NodeUnion.class)
 				.withSubclass("ProducerOfIterable", NodeProducerOfIterable.class)
 				.withSubclass("ConsumerToList", NodeConsumerToList.class);
-=======
-		GsonSubclassesAdapter.Builder<Object> gsonSubclassesAdapterBuilder = GsonSubclassesAdapter.builder()
-				.subclassField("nodeType")
-				.subclass("Download", NodeDownload.class)
-				.subclass("Upload", NodeUpload.class)
-				.subclass("Map", NodeMap.class)
-				.subclass("Filter", NodeFilter.class)
-				.subclass("Sort", NodeSort.class)
-				.subclass("Shard", NodeShard.class)
-				.subclass("Merge", NodeMerge.class)
-				.subclass("Reduce", NodeReduce.class)
-				.subclass("ReduceSimple", NodeReduceSimple.class)
-				.subclass("Join", NodeJoin.class)
-				.subclass("Union", NodeUnion.class)
-				.subclass("ProducerOfIterable", NodeProducerOfIterable.class)
-				.subclass("ConsumerToList", NodeConsumerToList.class);
->>>>>>> d77892a9
 
 		for (NodeSubclass nodeSubclass : nodeSubclasses) {
 			gsonSubclassesAdapter =
