--- conflicted
+++ resolved
@@ -83,22 +83,12 @@
 
 	/**
 	 * Asynchronously saves the metadata of the given list of new chunks that are result of consolidation of the list of specified chunks.
-<<<<<<< HEAD
-	 *
-	 * @param aggregationMetadata metadata of aggregation that contains original and consolidated chunks
-=======
 	 *  @param aggregationMetadata metadata of aggregation that contains original and consolidated chunks
->>>>>>> efd1e02a
 	 * @param originalChunks      list of original chunks
 	 * @param consolidatedChunks  list of chunks that appeared as a result of consolidation of original chunks
 	 * @param callback            callback which is called once saving is complete
 	 */
-<<<<<<< HEAD
-	void saveConsolidatedChunks(AggregationMetadata aggregationMetadata, List<AggregationChunk> originalChunks,
-	                            List<AggregationChunk.NewChunk> consolidatedChunks, CompletionCallback callback);
-=======
 	void saveConsolidatedChunks(AggregationMetadata aggregationMetadata, // TODO (dtkachenko): why Aggregation aggregation and AggregationMetadata?
 	                            List<AggregationChunk> originalChunks, List<AggregationChunk.NewChunk> consolidatedChunks,
 	                            CompletionCallback callback);
->>>>>>> efd1e02a
 }