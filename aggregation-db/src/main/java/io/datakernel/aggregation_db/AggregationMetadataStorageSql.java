/*
 * Copyright (C) 2015 SoftIndex LLC.
 *
 * Licensed under the Apache License, Version 2.0 (the "License");
 * you may not use this file except in compliance with the License.
 * You may obtain a copy of the License at
 *
 * http://www.apache.org/licenses/LICENSE-2.0
 *
 * Unless required by applicable law or agreed to in writing, software
 * distributed under the License is distributed on an "AS IS" BASIS,
 * WITHOUT WARRANTIES OR CONDITIONS OF ANY KIND, either express or implied.
 * See the License for the specific language governing permissions and
 * limitations under the License.
 */

package io.datakernel.aggregation_db;

import com.google.common.base.Function;
import com.google.common.base.Joiner;
import com.google.common.base.Splitter;
import com.google.common.collect.ImmutableMultimap;
import com.google.common.collect.Iterables;
import com.google.common.collect.Multimap;
import com.google.gson.Gson;
import com.google.gson.GsonBuilder;
import io.datakernel.aggregation_db.gson.QueryPredicatesGsonSerializer;
import io.datakernel.aggregation_db.sql.tables.AggregationDbRevision;
import io.datakernel.aggregation_db.sql.tables.records.AggregationDbChunkRecord;
import io.datakernel.aggregation_db.sql.tables.records.AggregationDbStructureRecord;
import io.datakernel.async.CompletionCallback;
import io.datakernel.async.ResultCallback;
import io.datakernel.eventloop.Eventloop;
import org.jooq.*;
import org.jooq.impl.DSL;
import org.slf4j.Logger;
import org.slf4j.LoggerFactory;

import java.sql.Timestamp;
import java.util.*;
import java.util.concurrent.Callable;
import java.util.concurrent.ExecutorService;

import static com.google.common.collect.Lists.newArrayList;
import static io.datakernel.aggregation_db.AggregationChunk.createChunk;
import static io.datakernel.aggregation_db.sql.tables.AggregationDbChunk.AGGREGATION_DB_CHUNK;
import static io.datakernel.aggregation_db.sql.tables.AggregationDbStructure.AGGREGATION_DB_STRUCTURE;
import static io.datakernel.async.AsyncCallbacks.callConcurrently;
import static io.datakernel.async.AsyncCallbacks.runConcurrently;
import static org.jooq.impl.DSL.currentTimestamp;
import static org.jooq.impl.DSL.field;
import static org.jooq.impl.DSL.nullif;

public class AggregationMetadataStorageSql implements AggregationMetadataStorage {
	private static final Logger logger = LoggerFactory.getLogger(AggregationMetadataStorageSql.class);

	private final Eventloop eventloop;
	private final ExecutorService executor;
	private final Configuration jooqConfiguration;

	public AggregationMetadataStorageSql(Eventloop eventloop, ExecutorService executor, Configuration jooqConfiguration) {
		this.eventloop = eventloop;
		this.executor = executor;
		this.jooqConfiguration = jooqConfiguration;
	}

	public void truncateTables(DSLContext jooq) {
		jooq.truncate(AGGREGATION_DB_CHUNK).execute();
		jooq.truncate(AGGREGATION_DB_STRUCTURE).execute();
		jooq.truncate(AggregationDbRevision.AGGREGATION_DB_REVISION).execute();
	}

	public void truncateTables() {
		truncateTables(DSL.using(jooqConfiguration));
	}

	public int nextRevisionId(DSLContext jooq) {
		return jooq
				.insertInto(AggregationDbRevision.AGGREGATION_DB_REVISION)
				.defaultValues()
				.returning(AggregationDbRevision.AGGREGATION_DB_REVISION.ID)
				.fetchOne()
				.getId();
	}

	@Override
	public void newChunkId(ResultCallback<Long> callback) {
		callConcurrently(eventloop, executor, false, new Callable<Long>() {
			@Override
			public Long call() throws Exception {
				return newChunkId();
			}
		}, callback);
	}

	@Override
	public long newChunkId() {
		DSLContext jooq = DSL.using(jooqConfiguration);
		return jooq
				.insertInto(AGGREGATION_DB_CHUNK, AGGREGATION_DB_CHUNK.REVISION_ID,
						AGGREGATION_DB_CHUNK.COUNT)
				.values(0, 0)
				.returning(AGGREGATION_DB_CHUNK.ID)
				.fetchOne()
				.getId();
	}

	public void saveAggregationMetadata(DSLContext jooq, Aggregation aggregation, AggregationStructure structure) {
		Joiner joiner = Joiner.on(' ');

		Gson gson = new GsonBuilder()
				.registerTypeAdapter(AggregationQuery.QueryPredicates.class, new QueryPredicatesGsonSerializer(structure))
				.create();

		jooq.insertInto(AGGREGATION_DB_STRUCTURE)
				.set(new AggregationDbStructureRecord(
						aggregation.getId(),
						joiner.join(aggregation.getKeys()),
						joiner.join(aggregation.getInputFields()),
						joiner.join(aggregation.getOutputFields()),
						gson.toJson(aggregation.getAggregationPredicates())))
				.onDuplicateKeyIgnore()
				.execute();
	}

	@Override
	public void saveAggregationMetadata(final Aggregation aggregation, final AggregationStructure structure, CompletionCallback callback) {
		runConcurrently(eventloop, executor, false, new Runnable() {
			@Override
			public void run() {
				saveAggregationMetadata(DSL.using(jooqConfiguration), aggregation, structure);
			}
		}, callback);
	}

	@Override
	public void saveChunks(final AggregationMetadata aggregationMetadata, final List<AggregationChunk.NewChunk> newChunks, CompletionCallback callback) {
		runConcurrently(eventloop, executor, false, new Runnable() {
			@Override
			public void run() {
				DSLContext jooq = DSL.using(jooqConfiguration);
				saveNewChunks(jooq,
						ImmutableMultimap.<AggregationMetadata, AggregationChunk.NewChunk>builder()
								.putAll(aggregationMetadata, newChunks)
								.build());
			}
		}, callback);
	}

	public void saveNewChunks(DSLContext jooq,
	                          Multimap<AggregationMetadata, AggregationChunk.NewChunk> newChunksWithMetadata) {
		int revisionId = nextRevisionId(jooq);
		saveNewChunks(jooq, revisionId, newChunksWithMetadata);
	}

	public void saveNewChunks(DSLContext jooq, final int revisionId,
	                          Multimap<AggregationMetadata, AggregationChunk.NewChunk> newChunksWithMetadata) {
		lockChunkTables(jooq);
		try {
			for (AggregationMetadata aggregationMetadata : newChunksWithMetadata.keySet()) {
				for (AggregationChunk.NewChunk newChunk : newChunksWithMetadata.get(aggregationMetadata)) {
					AggregationChunk chunk = createChunk(revisionId, newChunk);
					AggregationDbChunkRecord record = new AggregationDbChunkRecord();
					record.setAggregationId(aggregationMetadata.getId());
					record.setRevisionId(chunk.getRevisionId());
					record.setKeys(Joiner.on(' ').join(aggregationMetadata.getKeys()));
					record.setFields(Joiner.on(' ').join(chunk.getFields()));
					record.setCount(chunk.getCount());

					Map<Field<?>, Object> fields = new LinkedHashMap<>();
					int size = record.size();
					for (int i = 1; i < size; i++) {
						Object value = record.getValue(i);
						if (value != null) {
							fields.put(record.field(i), value);
						}
					}

					for (int d = 0; d < aggregationMetadata.getKeys().size(); d++) {
						fields.put(AGGREGATION_DB_CHUNK.field("d" + (d + 1) + "_min"), chunk.getMinPrimaryKey().values().get(d).toString());
						fields.put(AGGREGATION_DB_CHUNK.field("d" + (d + 1) + "_max"), chunk.getMaxPrimaryKey().values().get(d).toString());
					}

					jooq.update(AGGREGATION_DB_CHUNK).set(fields).where(AGGREGATION_DB_CHUNK.ID.equal(chunk.getChunkId())).execute();
				}
			}
		} finally {
			unlockChunkTables(jooq);
		}
	}

	@Override
	public void loadChunks(final Aggregation aggregation, final int lastRevisionId, final ResultCallback<LoadedChunks> callback) {
		callConcurrently(eventloop, executor, false, new Callable<LoadedChunks>() {
			@Override
			public LoadedChunks call() {
				return loadChunks(DSL.using(jooqConfiguration), aggregation, lastRevisionId);
			}
		}, callback);
	}

	public LoadedChunks loadChunks(DSLContext jooq, Aggregation aggregation, int lastRevisionId) {
		String indexId = aggregation.getId();
		Record1<Integer> maxRevisionRecord = jooq
				.select(DSL.max(AGGREGATION_DB_CHUNK.REVISION_ID))
				.from(AGGREGATION_DB_CHUNK)
				.where(AGGREGATION_DB_CHUNK.REVISION_ID.gt(lastRevisionId))
				.and(AGGREGATION_DB_CHUNK.AGGREGATION_ID.equal(indexId))
				.fetchOne();
		if (maxRevisionRecord.value1() == null) {
			return new LoadedChunks(lastRevisionId,
					Collections.<Long>emptyList(), Collections.<AggregationChunk>emptyList());
		}
		int newRevisionId = maxRevisionRecord.value1();

		List<Long> consolidatedChunkIds = new ArrayList<>();

		if (lastRevisionId != 0) {
			Result<Record1<Long>> consolidatedChunksRecords = jooq
					.select(AGGREGATION_DB_CHUNK.ID)
					.from(AGGREGATION_DB_CHUNK)
					.where(AGGREGATION_DB_CHUNK.AGGREGATION_ID.equal(indexId))
					.and(AGGREGATION_DB_CHUNK.CONSOLIDATED_REVISION_ID.gt(lastRevisionId))
					.and(AGGREGATION_DB_CHUNK.CONSOLIDATED_REVISION_ID.le(newRevisionId))
					.fetch();

			for (Record1<Long> record : consolidatedChunksRecords) {
				Long sourceChunkId = record.getValue(AGGREGATION_DB_CHUNK.ID);
				consolidatedChunkIds.add(sourceChunkId);
			}
		}

		List<Record> newChunkRecords = jooq
				.select()
				.from(AGGREGATION_DB_CHUNK)
				.where(AGGREGATION_DB_CHUNK.AGGREGATION_ID.equal(indexId))
				.and(AGGREGATION_DB_CHUNK.REVISION_ID.gt(lastRevisionId))
				.and(AGGREGATION_DB_CHUNK.REVISION_ID.le(newRevisionId))
				.and(AGGREGATION_DB_CHUNK.CONSOLIDATED_REVISION_ID.isNull().or(AGGREGATION_DB_CHUNK.CONSOLIDATED_REVISION_ID.gt(newRevisionId)))
				.fetch();

		Splitter splitter = Splitter.on(' ').omitEmptyStrings();

		ArrayList<AggregationChunk> newChunks = new ArrayList<>();
		for (Record record : newChunkRecords) {
			Object[] minKeyArray = new Object[aggregation.getKeys().size()];
			Object[] maxKeyArray = new Object[aggregation.getKeys().size()];
			for (int d = 0; d < aggregation.getKeys().size(); d++) {
				String key = aggregation.getKeys().get(d);
				Class<?> type = aggregation.getStructure().getKeys().get(key).getDataType();
				minKeyArray[d] = record.getValue("d" + (d + 1) + "_min", type);
				maxKeyArray[d] = record.getValue("d" + (d + 1) + "_max", type);
			}

			AggregationChunk chunk = new AggregationChunk(record.getValue(AGGREGATION_DB_CHUNK.REVISION_ID),
					record.getValue(AGGREGATION_DB_CHUNK.ID).intValue(),
					newArrayList(splitter.split(record.getValue(AGGREGATION_DB_CHUNK.FIELDS))),
					PrimaryKey.ofArray(minKeyArray),
					PrimaryKey.ofArray(maxKeyArray),
					record.getValue(AGGREGATION_DB_CHUNK.COUNT));
			newChunks.add(chunk);
		}
		return new LoadedChunks(newRevisionId, consolidatedChunkIds, newChunks);
	}

	@Override
	public void saveConsolidatedChunks(final AggregationMetadata aggregationMetadata, final List<AggregationChunk> originalChunks,
	                                   final List<AggregationChunk.NewChunk> consolidatedChunks, CompletionCallback callback) {
		runConcurrently(eventloop, executor, false, new Runnable() {
			@Override
			public void run() {
				saveConsolidatedChunks(DSL.using(jooqConfiguration), aggregationMetadata, originalChunks, consolidatedChunks);
			}
		}, callback);
	}

<<<<<<< HEAD
	public void saveConsolidatedChunks(DSLContext jooq, final AggregationMetadata aggregationMetadata,
	                                    final List<AggregationChunk> originalChunks,
	                                    final List<AggregationChunk.NewChunk> consolidatedChunks) {
=======
	public void saveConsolidatedChunks(DSLContext jooq,
	                                   final AggregationMetadata aggregationMetadata,
	                                   final List<AggregationChunk> originalChunks,
	                                   final List<AggregationChunk.NewChunk> consolidatedChunks) {
>>>>>>> efd1e02a
		jooq.transaction(new TransactionalRunnable() {
			@Override
			public void run(Configuration jooqConfiguration) throws Exception {
				DSLContext jooq = DSL.using(jooqConfiguration);

				final int revisionId = nextRevisionId(jooq);

				jooq.update(AGGREGATION_DB_CHUNK)
						.set(AGGREGATION_DB_CHUNK.CONSOLIDATED_REVISION_ID, revisionId)
						.set(AGGREGATION_DB_CHUNK.CONSOLIDATION_COMPLETED, currentTimestamp())
						.where(AGGREGATION_DB_CHUNK.ID.in(newArrayList(Iterables.transform(originalChunks, new Function<AggregationChunk, Long>() {
							@Override
							public Long apply(AggregationChunk chunk) {
								return chunk.getChunkId();
							}
						}))))
						.execute();

				saveNewChunks(jooq, revisionId, ImmutableMultimap.<AggregationMetadata, AggregationChunk.NewChunk>builder()
						.putAll(aggregationMetadata, consolidatedChunks)
						.build());
			}
		});
	}

	@Override
	public void startConsolidation(final List<AggregationChunk> chunksToConsolidate,
	                               CompletionCallback callback) {
		runConcurrently(eventloop, executor, false, new Runnable() {
			@Override
			public void run() {
				startConsolidation(DSL.using(jooqConfiguration), chunksToConsolidate);
			}
		}, callback);
	}

	public void startConsolidation(final DSLContext jooq,
	                               List<AggregationChunk> chunksToConsolidate) {
		jooq.update(AGGREGATION_DB_CHUNK)
				.set(AGGREGATION_DB_CHUNK.CONSOLIDATION_STARTED, currentTimestamp())
				.where(AGGREGATION_DB_CHUNK.ID.in(newArrayList(Iterables.transform(chunksToConsolidate, new Function<AggregationChunk, Long>() {
					@Override
					public Long apply(AggregationChunk chunk) {
						return chunk.getChunkId();
					}
				}))))
				.execute();
	}

	private void lockChunkTables(DSLContext jooq) {
		jooq.execute("LOCK TABLES aggregation_db_chunk WRITE");
	}

	private void unlockChunkTables(DSLContext jooq) {
		jooq.execute("UNLOCK TABLES");
	}

}<|MERGE_RESOLUTION|>--- conflicted
+++ resolved
@@ -274,16 +274,10 @@
 		}, callback);
 	}
 
-<<<<<<< HEAD
-	public void saveConsolidatedChunks(DSLContext jooq, final AggregationMetadata aggregationMetadata,
-	                                    final List<AggregationChunk> originalChunks,
-	                                    final List<AggregationChunk.NewChunk> consolidatedChunks) {
-=======
 	public void saveConsolidatedChunks(DSLContext jooq,
 	                                   final AggregationMetadata aggregationMetadata,
 	                                   final List<AggregationChunk> originalChunks,
 	                                   final List<AggregationChunk.NewChunk> consolidatedChunks) {
->>>>>>> efd1e02a
 		jooq.transaction(new TransactionalRunnable() {
 			@Override
 			public void run(Configuration jooqConfiguration) throws Exception {
